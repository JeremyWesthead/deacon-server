--- conflicted
+++ resolved
@@ -1,12 +1,7 @@
 [package]
 name = "deacon"
-<<<<<<< HEAD
-version = "0.6.0"
-description = "Fast (host) DNA sequence filtering"
-=======
 version = "0.7.0"
-description = "Fast (host) DNA sequence filtering with minimizers"
->>>>>>> d118b377
+description = "Fast DNA sequence filtering with minimizers"
 authors = ["Bede Constantinides <b@bede.im>"]
 edition = "2024"
 repository = "https://github.com/bede/deacon"
